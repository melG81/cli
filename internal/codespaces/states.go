--- conflicted
+++ resolved
@@ -45,21 +45,17 @@
 		return fmt.Errorf("connect to Live Share: %v", err)
 	}
 
-<<<<<<< HEAD
-	port, err := UnusedPort()
-=======
+	localSSHPort, err := UnusedPort()
+	if err != nil {
+		return err
+	}
+
 	remoteSSHServerPort, sshUser, err := StartSSHServer(ctx, lsclient, log)
 	if err != nil {
 		return fmt.Errorf("error getting ssh server details: %v", err)
 	}
 
-	tunnelPort, connClosed, err := MakeSSHTunnel(ctx, lsclient, 0, remoteSSHServerPort)
->>>>>>> 4a45feb7
-	if err != nil {
-		return err
-	}
-
-	fwd, err := NewPortForwarder(ctx, lsclient, "sshd", port)
+	fwd, err := NewPortForwarder(ctx, lsclient, "sshd", localSSHPort, remoteSSHServerPort)
 	if err != nil {
 		return fmt.Errorf("creating port forwarder: %v", err)
 	}
@@ -81,11 +77,7 @@
 			return fmt.Errorf("connection failed: %v", err)
 
 		case <-t.C:
-<<<<<<< HEAD
-			states, err := getPostCreateOutput(ctx, port, codespace)
-=======
-			states, err := getPostCreateOutput(ctx, tunnelPort, codespace, sshUser)
->>>>>>> 4a45feb7
+			states, err := getPostCreateOutput(ctx, localSSHPort, codespace, sshUser)
 			if err != nil {
 				return fmt.Errorf("get post create output: %v", err)
 			}
@@ -95,15 +87,9 @@
 	}
 }
 
-<<<<<<< HEAD
-func getPostCreateOutput(ctx context.Context, tunnelPort int, codespace *api.Codespace) ([]PostCreateState, error) {
+func getPostCreateOutput(ctx context.Context, tunnelPort int, codespace *api.Codespace, user string) ([]PostCreateState, error) {
 	cmd := NewRemoteCommand(
-		ctx, tunnelPort, sshDestination(codespace),
-=======
-func getPostCreateOutput(ctx context.Context, tunnelPort int, codespace *api.Codespace, user string) ([]PostCreateState, error) {
-	stdout, err := RunCommand(
 		ctx, tunnelPort, fmt.Sprintf("%s@localhost", user),
->>>>>>> 4a45feb7
 		"cat /workspaces/.codespaces/shared/postCreateOutput.json",
 	)
 	stdout := new(bytes.Buffer)
