package command

import (
	"errors"
	"fmt"
	"io"
	"net/url"
	"regexp"
	"strconv"
	"strings"
	"time"

	"github.com/MakeNowJust/heredoc"
	"github.com/cli/cli/api"
	"github.com/cli/cli/git"
	"github.com/cli/cli/internal/ghrepo"
	"github.com/cli/cli/pkg/cmdutil"
	"github.com/cli/cli/pkg/githubtemplate"
	"github.com/cli/cli/utils"
	"github.com/spf13/cobra"
	"github.com/spf13/pflag"
)

func init() {
	issueCmd.PersistentFlags().StringP("repo", "R", "", "Select another repository using the `OWNER/REPO` format")

	RootCmd.AddCommand(issueCmd)
	issueCmd.AddCommand(issueStatusCmd)

	issueCmd.AddCommand(issueCreateCmd)
	issueCreateCmd.Flags().StringP("title", "t", "",
		"Supply a title. Will prompt for one otherwise.")
	issueCreateCmd.Flags().StringP("body", "b", "",
		"Supply a body. Will prompt for one otherwise.")
	issueCreateCmd.Flags().BoolP("web", "w", false, "Open the browser to create an issue")
	issueCreateCmd.Flags().StringSliceP("assignee", "a", nil, "Assign people by their `login`")
	issueCreateCmd.Flags().StringSliceP("label", "l", nil, "Add labels by `name`")
	issueCreateCmd.Flags().StringSliceP("project", "p", nil, "Add the issue to projects by `name`")
	issueCreateCmd.Flags().StringP("milestone", "m", "", "Add the issue to a milestone by `name`")

	issueCmd.AddCommand(issueListCmd)
	issueListCmd.Flags().BoolP("web", "w", false, "Open the browser to list the issue(s)")
	issueListCmd.Flags().StringP("assignee", "a", "", "Filter by assignee")
	issueListCmd.Flags().StringSliceP("label", "l", nil, "Filter by labels")
	issueListCmd.Flags().StringP("state", "s", "open", "Filter by state: {open|closed|all}")
	issueListCmd.Flags().IntP("limit", "L", 30, "Maximum number of issues to fetch")
	issueListCmd.Flags().StringP("author", "A", "", "Filter by author")
	issueListCmd.Flags().String("mention", "", "Filter by mention")
	issueListCmd.Flags().StringP("milestone", "m", "", "Filter by milestone `name`")

	issueCmd.AddCommand(issueViewCmd)
	issueViewCmd.Flags().BoolP("web", "w", false, "Open an issue in the browser")

	issueCmd.AddCommand(issueCloseCmd)
	issueCmd.AddCommand(issueReopenCmd)
}

var issueCmd = &cobra.Command{
	Use:   "issue <command>",
	Short: "Create and view issues",
	Long:  `Work with GitHub issues`,
	Example: heredoc.Doc(`
	$ gh issue list
	$ gh issue create --label bug
	$ gh issue view --web
	`),
	Annotations: map[string]string{
		"IsCore": "true",
		"help:arguments": `An issue can be supplied as argument in any of the following formats:
- by number, e.g. "123"; or
- by URL, e.g. "https://github.com/OWNER/REPO/issues/123".`},
}
var issueCreateCmd = &cobra.Command{
	Use:   "create",
	Short: "Create a new issue",
	Args:  cmdutil.NoArgsQuoteReminder,
	RunE:  issueCreate,
	Example: heredoc.Doc(`
	$ gh issue create --title "I found a bug" --body "Nothing works"
	$ gh issue create --label "bug,help wanted"
	$ gh issue create --label bug --label "help wanted"
	$ gh issue create --assignee monalisa,hubot
	$ gh issue create --project "Roadmap"
	`),
}
var issueListCmd = &cobra.Command{
	Use:   "list",
	Short: "List and filter issues in this repository",
	Example: heredoc.Doc(`
	$ gh issue list -l "help wanted"
	$ gh issue list -A monalisa
	$ gh issue list --web
	`),
	Args: cmdutil.NoArgsQuoteReminder,
	RunE: issueList,
}
var issueStatusCmd = &cobra.Command{
	Use:   "status",
	Short: "Show status of relevant issues",
	Args:  cmdutil.NoArgsQuoteReminder,
	RunE:  issueStatus,
}
var issueViewCmd = &cobra.Command{
	Use:   "view {<number> | <url>}",
	Short: "View an issue",
	Args:  cobra.ExactArgs(1),
	Long: `Display the title, body, and other information about an issue.

With '--web', open the issue in a web browser instead.`,
	RunE: issueView,
}
var issueCloseCmd = &cobra.Command{
	Use:   "close {<number> | <url>}",
	Short: "Close issue",
	Args:  cobra.ExactArgs(1),
	RunE:  issueClose,
}
var issueReopenCmd = &cobra.Command{
	Use:   "reopen {<number> | <url>}",
	Short: "Reopen issue",
	Args:  cobra.ExactArgs(1),
	RunE:  issueReopen,
}

func listURLWithQuery(listURL, entity, state, assignee string, labels []string, author, baseBranch string) (string, error) {
	u, err := url.Parse(listURL)
	if err != nil {
		return "", err
	}
	queries := fmt.Sprintf("is:%s ", entity)
	if state != "all" {
		queries += fmt.Sprintf("is:%s ", state)
	}
	if assignee != "" {
		queries += fmt.Sprintf("assignee:%s ", assignee)
	}
	for _, label := range labels {
		queries += fmt.Sprintf("label:%s ", label)
	}
	if author != "" {
		queries += fmt.Sprintf("author:%s ", author)
	}
	if baseBranch != "" {
		queries += fmt.Sprintf("base:%s ", baseBranch)
	}
	q := u.Query()
	q.Set("q", queries)
	u.RawQuery = q.Encode()
	return u.String(), nil
}

func issueList(cmd *cobra.Command, args []string) error {
	ctx := contextForCommand(cmd)
	apiClient, err := apiClientForContext(ctx)
	if err != nil {
		return err
	}

	baseRepo, err := determineBaseRepo(apiClient, cmd, ctx)
	if err != nil {
		return err
	}

	web, err := cmd.Flags().GetBool("web")
	if err != nil {
		return err
	}

	state, err := cmd.Flags().GetString("state")
	if err != nil {
		return err
	}

	labels, err := cmd.Flags().GetStringSlice("label")
	if err != nil {
		return err
	}

	assignee, err := cmd.Flags().GetString("assignee")
	if err != nil {
		return err
	}

	limit, err := cmd.Flags().GetInt("limit")
	if err != nil {
		return err
	}
	if limit <= 0 {
		return fmt.Errorf("invalid limit: %v", limit)
	}

	author, err := cmd.Flags().GetString("author")
	if err != nil {
		return err
	}

<<<<<<< HEAD
	if web {
		issueListURL := fmt.Sprintf(
			"https://github.com/%s/issues",
			ghrepo.FullName(baseRepo),
		)
		openURL, err := listURLWithQuery(issueListURL, "issue", state, assignee, labels, author, "")
		if err != nil {
			return err
		}
		fmt.Fprintf(cmd.ErrOrStderr(), "Opening %s in your browser.\n", openURL)
		return utils.OpenInBrowser(openURL)
	}

	listResult, err := api.IssueList(apiClient, baseRepo, state, labels, assignee, limit, author)
=======
	mention, err := cmd.Flags().GetString("mention")
	if err != nil {
		return err
	}

	milestone, err := cmd.Flags().GetString("milestone")
	if err != nil {
		return err
	}

	listResult, err := api.IssueList(apiClient, baseRepo, state, labels, assignee, limit, author, mention, milestone)
>>>>>>> 53ff3842
	if err != nil {
		return err
	}

	hasFilters := false
	cmd.Flags().Visit(func(f *pflag.Flag) {
		switch f.Name {
		case "state", "label", "assignee", "author", "mention", "milestone":
			hasFilters = true
		}
	})

	title := listHeader(ghrepo.FullName(baseRepo), "issue", len(listResult.Issues), listResult.TotalCount, hasFilters)
	// TODO: avoid printing header if piped to a script
	fmt.Fprintf(colorableErr(cmd), "\n%s\n\n", title)

	out := cmd.OutOrStdout()

	printIssues(out, "", len(listResult.Issues), listResult.Issues)

	return nil
}

func issueStatus(cmd *cobra.Command, args []string) error {
	ctx := contextForCommand(cmd)
	apiClient, err := apiClientForContext(ctx)
	if err != nil {
		return err
	}

	baseRepo, err := determineBaseRepo(apiClient, cmd, ctx)
	if err != nil {
		return err
	}

	currentUser, err := api.CurrentLoginName(apiClient)
	if err != nil {
		return err
	}

	issuePayload, err := api.IssueStatus(apiClient, baseRepo, currentUser)
	if err != nil {
		return err
	}

	out := colorableOut(cmd)

	fmt.Fprintln(out, "")
	fmt.Fprintf(out, "Relevant issues in %s\n", ghrepo.FullName(baseRepo))
	fmt.Fprintln(out, "")

	printHeader(out, "Issues assigned to you")
	if issuePayload.Assigned.TotalCount > 0 {
		printIssues(out, "  ", issuePayload.Assigned.TotalCount, issuePayload.Assigned.Issues)
	} else {
		message := "  There are no issues assigned to you"
		printMessage(out, message)
	}
	fmt.Fprintln(out)

	printHeader(out, "Issues mentioning you")
	if issuePayload.Mentioned.TotalCount > 0 {
		printIssues(out, "  ", issuePayload.Mentioned.TotalCount, issuePayload.Mentioned.Issues)
	} else {
		printMessage(out, "  There are no issues mentioning you")
	}
	fmt.Fprintln(out)

	printHeader(out, "Issues opened by you")
	if issuePayload.Authored.TotalCount > 0 {
		printIssues(out, "  ", issuePayload.Authored.TotalCount, issuePayload.Authored.Issues)
	} else {
		printMessage(out, "  There are no issues opened by you")
	}
	fmt.Fprintln(out)

	return nil
}

func issueView(cmd *cobra.Command, args []string) error {
	ctx := contextForCommand(cmd)

	apiClient, err := apiClientForContext(ctx)
	if err != nil {
		return err
	}

	baseRepo, err := determineBaseRepo(apiClient, cmd, ctx)
	if err != nil {
		return err
	}

	issue, err := issueFromArg(apiClient, baseRepo, args[0])
	if err != nil {
		return err
	}
	openURL := issue.URL

	web, err := cmd.Flags().GetBool("web")
	if err != nil {
		return err
	}

	if web {
		fmt.Fprintf(cmd.ErrOrStderr(), "Opening %s in your browser.\n", openURL)
		return utils.OpenInBrowser(openURL)
	}
	out := colorableOut(cmd)
	return printIssuePreview(out, issue)
}

func issueStateTitleWithColor(state string) string {
	colorFunc := colorFuncForState(state)
	return colorFunc(strings.Title(strings.ToLower(state)))
}

func listHeader(repoName string, itemName string, matchCount int, totalMatchCount int, hasFilters bool) string {
	if totalMatchCount == 0 {
		if hasFilters {
			return fmt.Sprintf("No %ss match your search in %s", itemName, repoName)
		}
		return fmt.Sprintf("There are no open %ss in %s", itemName, repoName)
	}

	if hasFilters {
		matchVerb := "match"
		if totalMatchCount == 1 {
			matchVerb = "matches"
		}
		return fmt.Sprintf("Showing %d of %s in %s that %s your search", matchCount, utils.Pluralize(totalMatchCount, itemName), repoName, matchVerb)
	}

	return fmt.Sprintf("Showing %d of %s in %s", matchCount, utils.Pluralize(totalMatchCount, itemName), repoName)
}

func printIssuePreview(out io.Writer, issue *api.Issue) error {
	now := time.Now()
	ago := now.Sub(issue.CreatedAt)

	// Header (Title and State)
	fmt.Fprintln(out, utils.Bold(issue.Title))
	fmt.Fprint(out, issueStateTitleWithColor(issue.State))
	fmt.Fprintln(out, utils.Gray(fmt.Sprintf(
		" • %s opened %s • %s",
		issue.Author.Login,
		utils.FuzzyAgo(ago),
		utils.Pluralize(issue.Comments.TotalCount, "comment"),
	)))

	// Metadata
	fmt.Fprintln(out)
	if assignees := issueAssigneeList(*issue); assignees != "" {
		fmt.Fprint(out, utils.Bold("Assignees: "))
		fmt.Fprintln(out, assignees)
	}
	if labels := issueLabelList(*issue); labels != "" {
		fmt.Fprint(out, utils.Bold("Labels: "))
		fmt.Fprintln(out, labels)
	}
	if projects := issueProjectList(*issue); projects != "" {
		fmt.Fprint(out, utils.Bold("Projects: "))
		fmt.Fprintln(out, projects)
	}
	if issue.Milestone.Title != "" {
		fmt.Fprint(out, utils.Bold("Milestone: "))
		fmt.Fprintln(out, issue.Milestone.Title)
	}

	// Body
	if issue.Body != "" {
		fmt.Fprintln(out)
		md, err := utils.RenderMarkdown(issue.Body)
		if err != nil {
			return err
		}
		fmt.Fprintln(out, md)
	}
	fmt.Fprintln(out)

	// Footer
	fmt.Fprintf(out, utils.Gray("View this issue on GitHub: %s\n"), issue.URL)
	return nil
}

var issueURLRE = regexp.MustCompile(`^https://github\.com/([^/]+)/([^/]+)/issues/(\d+)`)

func issueFromArg(apiClient *api.Client, baseRepo ghrepo.Interface, arg string) (*api.Issue, error) {
	if issueNumber, err := strconv.Atoi(strings.TrimPrefix(arg, "#")); err == nil {
		return api.IssueByNumber(apiClient, baseRepo, issueNumber)
	}

	if m := issueURLRE.FindStringSubmatch(arg); m != nil {
		issueNumber, _ := strconv.Atoi(m[3])
		return api.IssueByNumber(apiClient, baseRepo, issueNumber)
	}

	return nil, fmt.Errorf("invalid issue format: %q", arg)
}

func issueCreate(cmd *cobra.Command, args []string) error {
	ctx := contextForCommand(cmd)
	apiClient, err := apiClientForContext(ctx)
	if err != nil {
		return err
	}

	// NB no auto forking like over in pr create
	baseRepo, err := determineBaseRepo(apiClient, cmd, ctx)
	if err != nil {
		return err
	}

	baseOverride, err := cmd.Flags().GetString("repo")
	if err != nil {
		return err
	}

	var nonLegacyTemplateFiles []string
	if baseOverride == "" {
		if rootDir, err := git.ToplevelDir(); err == nil {
			// TODO: figure out how to stub this in tests
			nonLegacyTemplateFiles = githubtemplate.FindNonLegacy(rootDir, "ISSUE_TEMPLATE")
		}
	}

	title, err := cmd.Flags().GetString("title")
	if err != nil {
		return fmt.Errorf("could not parse title: %w", err)
	}
	body, err := cmd.Flags().GetString("body")
	if err != nil {
		return fmt.Errorf("could not parse body: %w", err)
	}

	assignees, err := cmd.Flags().GetStringSlice("assignee")
	if err != nil {
		return fmt.Errorf("could not parse assignees: %w", err)
	}
	labelNames, err := cmd.Flags().GetStringSlice("label")
	if err != nil {
		return fmt.Errorf("could not parse labels: %w", err)
	}
	projectNames, err := cmd.Flags().GetStringSlice("project")
	if err != nil {
		return fmt.Errorf("could not parse projects: %w", err)
	}
	var milestoneTitles []string
	if milestoneTitle, err := cmd.Flags().GetString("milestone"); err != nil {
		return fmt.Errorf("could not parse milestone: %w", err)
	} else if milestoneTitle != "" {
		milestoneTitles = append(milestoneTitles, milestoneTitle)
	}

	if isWeb, err := cmd.Flags().GetBool("web"); err == nil && isWeb {
		// TODO: move URL generation into GitHubRepository
		openURL := fmt.Sprintf("https://github.com/%s/issues/new", ghrepo.FullName(baseRepo))
		if title != "" || body != "" {
			milestone := ""
			if len(milestoneTitles) > 0 {
				milestone = milestoneTitles[0]
			}
			openURL, err = withPrAndIssueQueryParams(openURL, title, body, assignees, labelNames, projectNames, milestone)
			if err != nil {
				return err
			}
		} else if len(nonLegacyTemplateFiles) > 1 {
			openURL += "/choose"
		}
		cmd.Printf("Opening %s in your browser.\n", displayURL(openURL))
		return utils.OpenInBrowser(openURL)
	}

	fmt.Fprintf(colorableErr(cmd), "\nCreating issue in %s\n\n", ghrepo.FullName(baseRepo))

	repo, err := api.GitHubRepo(apiClient, baseRepo)
	if err != nil {
		return err
	}
	if !repo.HasIssuesEnabled {
		return fmt.Errorf("the '%s' repository has disabled issues", ghrepo.FullName(baseRepo))
	}

	action := SubmitAction
	tb := issueMetadataState{
		Type:       issueMetadata,
		Assignees:  assignees,
		Labels:     labelNames,
		Projects:   projectNames,
		Milestones: milestoneTitles,
	}

	interactive := !(cmd.Flags().Changed("title") && cmd.Flags().Changed("body"))

	if interactive {
		var legacyTemplateFile *string
		if baseOverride == "" {
			if rootDir, err := git.ToplevelDir(); err == nil {
				// TODO: figure out how to stub this in tests
				legacyTemplateFile = githubtemplate.FindLegacy(rootDir, "ISSUE_TEMPLATE")
			}
		}
		err := titleBodySurvey(cmd, &tb, apiClient, baseRepo, title, body, defaults{}, nonLegacyTemplateFiles, legacyTemplateFile, false, repo.ViewerCanTriage())
		if err != nil {
			return fmt.Errorf("could not collect title and/or body: %w", err)
		}

		action = tb.Action

		if tb.Action == CancelAction {
			fmt.Fprintln(cmd.ErrOrStderr(), "Discarding.")

			return nil
		}

		if title == "" {
			title = tb.Title
		}
		if body == "" {
			body = tb.Body
		}
	} else {
		if title == "" {
			return fmt.Errorf("title can't be blank")
		}
	}

	if action == PreviewAction {
		openURL := fmt.Sprintf("https://github.com/%s/issues/new/", ghrepo.FullName(baseRepo))
		milestone := ""
		if len(milestoneTitles) > 0 {
			milestone = milestoneTitles[0]
		}
		openURL, err = withPrAndIssueQueryParams(openURL, title, body, assignees, labelNames, projectNames, milestone)
		if err != nil {
			return err
		}
		// TODO could exceed max url length for explorer
		fmt.Fprintf(cmd.ErrOrStderr(), "Opening %s in your browser.\n", displayURL(openURL))
		return utils.OpenInBrowser(openURL)
	} else if action == SubmitAction {
		params := map[string]interface{}{
			"title": title,
			"body":  body,
		}

		err = addMetadataToIssueParams(apiClient, baseRepo, params, &tb)
		if err != nil {
			return err
		}

		newIssue, err := api.IssueCreate(apiClient, repo, params)
		if err != nil {
			return err
		}

		fmt.Fprintln(cmd.OutOrStdout(), newIssue.URL)
	} else {
		panic("Unreachable state")
	}

	return nil
}

func addMetadataToIssueParams(client *api.Client, baseRepo ghrepo.Interface, params map[string]interface{}, tb *issueMetadataState) error {
	if !tb.HasMetadata() {
		return nil
	}

	if tb.MetadataResult == nil {
		resolveInput := api.RepoResolveInput{
			Reviewers:  tb.Reviewers,
			Assignees:  tb.Assignees,
			Labels:     tb.Labels,
			Projects:   tb.Projects,
			Milestones: tb.Milestones,
		}

		var err error
		tb.MetadataResult, err = api.RepoResolveMetadataIDs(client, baseRepo, resolveInput)
		if err != nil {
			return err
		}
	}

	assigneeIDs, err := tb.MetadataResult.MembersToIDs(tb.Assignees)
	if err != nil {
		return fmt.Errorf("could not assign user: %w", err)
	}
	params["assigneeIds"] = assigneeIDs

	labelIDs, err := tb.MetadataResult.LabelsToIDs(tb.Labels)
	if err != nil {
		return fmt.Errorf("could not add label: %w", err)
	}
	params["labelIds"] = labelIDs

	projectIDs, err := tb.MetadataResult.ProjectsToIDs(tb.Projects)
	if err != nil {
		return fmt.Errorf("could not add to project: %w", err)
	}
	params["projectIds"] = projectIDs

	if len(tb.Milestones) > 0 {
		milestoneID, err := tb.MetadataResult.MilestoneToID(tb.Milestones[0])
		if err != nil {
			return fmt.Errorf("could not add to milestone '%s': %w", tb.Milestones[0], err)
		}
		params["milestoneId"] = milestoneID
	}

	if len(tb.Reviewers) == 0 {
		return nil
	}

	var userReviewers []string
	var teamReviewers []string
	for _, r := range tb.Reviewers {
		if strings.ContainsRune(r, '/') {
			teamReviewers = append(teamReviewers, r)
		} else {
			userReviewers = append(userReviewers, r)
		}
	}

	userReviewerIDs, err := tb.MetadataResult.MembersToIDs(userReviewers)
	if err != nil {
		return fmt.Errorf("could not request reviewer: %w", err)
	}
	params["userReviewerIds"] = userReviewerIDs

	teamReviewerIDs, err := tb.MetadataResult.TeamsToIDs(teamReviewers)
	if err != nil {
		return fmt.Errorf("could not request reviewer: %w", err)
	}
	params["teamReviewerIds"] = teamReviewerIDs

	return nil
}

func printIssues(w io.Writer, prefix string, totalCount int, issues []api.Issue) {
	table := utils.NewTablePrinter(w)
	for _, issue := range issues {
		issueNum := strconv.Itoa(issue.Number)
		if table.IsTTY() {
			issueNum = "#" + issueNum
		}
		issueNum = prefix + issueNum
		labels := issueLabelList(issue)
		if labels != "" && table.IsTTY() {
			labels = fmt.Sprintf("(%s)", labels)
		}
		now := time.Now()
		ago := now.Sub(issue.UpdatedAt)
		table.AddField(issueNum, nil, colorFuncForState(issue.State))
		table.AddField(replaceExcessiveWhitespace(issue.Title), nil, nil)
		table.AddField(labels, nil, utils.Gray)
		table.AddField(utils.FuzzyAgo(ago), nil, utils.Gray)
		table.EndRow()
	}
	_ = table.Render()
	remaining := totalCount - len(issues)
	if remaining > 0 {
		fmt.Fprintf(w, utils.Gray("%sAnd %d more\n"), prefix, remaining)
	}
}

func issueAssigneeList(issue api.Issue) string {
	if len(issue.Assignees.Nodes) == 0 {
		return ""
	}

	AssigneeNames := make([]string, 0, len(issue.Assignees.Nodes))
	for _, assignee := range issue.Assignees.Nodes {
		AssigneeNames = append(AssigneeNames, assignee.Login)
	}

	list := strings.Join(AssigneeNames, ", ")
	if issue.Assignees.TotalCount > len(issue.Assignees.Nodes) {
		list += ", …"
	}
	return list
}

func issueLabelList(issue api.Issue) string {
	if len(issue.Labels.Nodes) == 0 {
		return ""
	}

	labelNames := make([]string, 0, len(issue.Labels.Nodes))
	for _, label := range issue.Labels.Nodes {
		labelNames = append(labelNames, label.Name)
	}

	list := strings.Join(labelNames, ", ")
	if issue.Labels.TotalCount > len(issue.Labels.Nodes) {
		list += ", …"
	}
	return list
}

func issueProjectList(issue api.Issue) string {
	if len(issue.ProjectCards.Nodes) == 0 {
		return ""
	}

	projectNames := make([]string, 0, len(issue.ProjectCards.Nodes))
	for _, project := range issue.ProjectCards.Nodes {
		colName := project.Column.Name
		if colName == "" {
			colName = "Awaiting triage"
		}
		projectNames = append(projectNames, fmt.Sprintf("%s (%s)", project.Project.Name, colName))
	}

	list := strings.Join(projectNames, ", ")
	if issue.ProjectCards.TotalCount > len(issue.ProjectCards.Nodes) {
		list += ", …"
	}
	return list
}

func issueClose(cmd *cobra.Command, args []string) error {
	ctx := contextForCommand(cmd)
	apiClient, err := apiClientForContext(ctx)
	if err != nil {
		return err
	}

	baseRepo, err := determineBaseRepo(apiClient, cmd, ctx)
	if err != nil {
		return err
	}

	issue, err := issueFromArg(apiClient, baseRepo, args[0])
	var idErr *api.IssuesDisabledError
	if errors.As(err, &idErr) {
		return fmt.Errorf("issues disabled for %s", ghrepo.FullName(baseRepo))
	} else if err != nil {
		return err
	}

	if issue.Closed {
		fmt.Fprintf(colorableErr(cmd), "%s Issue #%d (%s) is already closed\n", utils.Yellow("!"), issue.Number, issue.Title)
		return nil
	}

	err = api.IssueClose(apiClient, baseRepo, *issue)
	if err != nil {
		return fmt.Errorf("API call failed:%w", err)
	}

	fmt.Fprintf(colorableErr(cmd), "%s Closed issue #%d (%s)\n", utils.Red("✔"), issue.Number, issue.Title)

	return nil
}

func issueReopen(cmd *cobra.Command, args []string) error {
	ctx := contextForCommand(cmd)
	apiClient, err := apiClientForContext(ctx)
	if err != nil {
		return err
	}

	baseRepo, err := determineBaseRepo(apiClient, cmd, ctx)
	if err != nil {
		return err
	}

	issue, err := issueFromArg(apiClient, baseRepo, args[0])
	var idErr *api.IssuesDisabledError
	if errors.As(err, &idErr) {
		return fmt.Errorf("issues disabled for %s", ghrepo.FullName(baseRepo))
	} else if err != nil {
		return err
	}

	if !issue.Closed {
		fmt.Fprintf(colorableErr(cmd), "%s Issue #%d (%s) is already open\n", utils.Yellow("!"), issue.Number, issue.Title)
		return nil
	}

	err = api.IssueReopen(apiClient, baseRepo, *issue)
	if err != nil {
		return fmt.Errorf("API call failed:%w", err)
	}

	fmt.Fprintf(colorableErr(cmd), "%s Reopened issue #%d (%s)\n", utils.Green("✔"), issue.Number, issue.Title)

	return nil
}

func displayURL(urlStr string) string {
	u, err := url.Parse(urlStr)
	if err != nil {
		return urlStr
	}
	return u.Hostname() + u.Path
}<|MERGE_RESOLUTION|>--- conflicted
+++ resolved
@@ -194,7 +194,16 @@
 		return err
 	}
 
-<<<<<<< HEAD
+	mention, err := cmd.Flags().GetString("mention")
+	if err != nil {
+		return err
+	}
+
+	milestone, err := cmd.Flags().GetString("milestone")
+	if err != nil {
+		return err
+	}
+
 	if web {
 		issueListURL := fmt.Sprintf(
 			"https://github.com/%s/issues",
@@ -208,20 +217,7 @@
 		return utils.OpenInBrowser(openURL)
 	}
 
-	listResult, err := api.IssueList(apiClient, baseRepo, state, labels, assignee, limit, author)
-=======
-	mention, err := cmd.Flags().GetString("mention")
-	if err != nil {
-		return err
-	}
-
-	milestone, err := cmd.Flags().GetString("milestone")
-	if err != nil {
-		return err
-	}
-
 	listResult, err := api.IssueList(apiClient, baseRepo, state, labels, assignee, limit, author, mention, milestone)
->>>>>>> 53ff3842
 	if err != nil {
 		return err
 	}
