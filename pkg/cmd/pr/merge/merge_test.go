--- conflicted
+++ resolved
@@ -271,15 +271,11 @@
 				},
 			}, nil
 		},
-<<<<<<< HEAD
-		GitClient: &git.Client{GitPath: "some/path/git"},
-		Prompter:  pm,
-=======
 		GitClient: &git.Client{
 			GhPath:  "some/path/gh",
 			GitPath: "some/path/git",
 		},
->>>>>>> 3017168d
+		Prompter: pm,
 	}
 
 	cmd := NewCmdMerge(factory, nil)
