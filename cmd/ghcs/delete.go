package main

import (
	"context"
	"errors"
	"fmt"
	"os"
	"strings"
	"sync"

	"github.com/AlecAivazis/survey/v2"
	"github.com/github/ghcs/cmd/ghcs/output"
	"github.com/github/ghcs/internal/api"
	"github.com/spf13/cobra"
)

func newDeleteCmd() *cobra.Command {
	var (
		codespace     string
		allCodespaces bool
		repo          string
		force         bool
	)

	log := output.NewLogger(os.Stdout, os.Stderr, false)
	deleteCmd := &cobra.Command{
		Use:   "delete",
		Short: "Delete a codespace",
		RunE: func(cmd *cobra.Command, args []string) error {
			switch {
			case allCodespaces && repo != "":
				return errors.New("both --all and --repo is not supported")
			case allCodespaces:
				return deleteAll(log, force)
			case repo != "":
				return deleteByRepo(log, repo, force)
			default:
				return delete_(log, codespace, force)
			}
		},
	}

	deleteCmd.Flags().StringVarP(&codespace, "codespace", "c", "", "Name of the codespace")
	deleteCmd.Flags().BoolVar(&allCodespaces, "all", false, "Delete all codespaces")
	deleteCmd.Flags().StringVarP(&repo, "repo", "r", "", "Delete all codespaces for a repository")
	deleteCmd.Flags().BoolVarP(&force, "force", "f", false, "Delete codespaces with unsaved changes without confirmation")

	return deleteCmd
}

func init() {
	rootCmd.AddCommand(newDeleteCmd())
}

func delete_(log *output.Logger, codespaceName string, force bool) error {
	apiClient := api.New(os.Getenv("GITHUB_TOKEN"))
	ctx := context.Background()

	user, err := apiClient.GetUser(ctx)
	if err != nil {
		return fmt.Errorf("error getting user: %w", err)
	}

	codespace, token, err := getOrChooseCodespace(ctx, apiClient, user, codespaceName)
	if err != nil {
		return fmt.Errorf("get or choose codespace: %w", err)
	}

	confirmed, err := confirmDeletion(codespace, force)
	if err != nil {
		return fmt.Errorf("deletion could not be confirmed: %w", err)
	}

	if !confirmed {
		return nil
	}

	if err := apiClient.DeleteCodespace(ctx, user, token, codespace.Name); err != nil {
		return fmt.Errorf("error deleting codespace: %w", err)
	}

	log.Println("Codespace deleted.")

	return list(&listOptions{})
}

func deleteAll(log *output.Logger, force bool) error {
	apiClient := api.New(os.Getenv("GITHUB_TOKEN"))
	ctx := context.Background()

	user, err := apiClient.GetUser(ctx)
	if err != nil {
		return fmt.Errorf("error getting user: %w", err)
	}

	codespaces, err := apiClient.ListCodespaces(ctx, user)
	if err != nil {
		return fmt.Errorf("error getting codespaces: %w", err)
	}

	for _, c := range codespaces {
		confirmed, err := confirmDeletion(c, force)
		if err != nil {
			return fmt.Errorf("deletion could not be confirmed: %w", err)
		}

		if !confirmed {
			continue
		}

		token, err := apiClient.GetCodespaceToken(ctx, user.Login, c.Name)
		if err != nil {
			return fmt.Errorf("error getting codespace token: %w", err)
		}

		if err := apiClient.DeleteCodespace(ctx, user, token, c.Name); err != nil {
			return fmt.Errorf("error deleting codespace: %w", err)
		}

		log.Printf("Codespace deleted: %s\n", c.Name)
	}

	return list(&listOptions{})
}

func deleteByRepo(log *output.Logger, repo string, force bool) error {
	apiClient := api.New(os.Getenv("GITHUB_TOKEN"))
	ctx := context.Background()

	user, err := apiClient.GetUser(ctx)
	if err != nil {
		return fmt.Errorf("error getting user: %w", err)
	}

	codespaces, err := apiClient.ListCodespaces(ctx, user)
	if err != nil {
		return fmt.Errorf("error getting codespaces: %w", err)
	}

	delete := func(name string) error {
		token, err := apiClient.GetCodespaceToken(ctx, user.Login, name)
		if err != nil {
			return fmt.Errorf("error getting codespace token: %w", err)
		}

		if err := apiClient.DeleteCodespace(ctx, user, token, name); err != nil {
			return fmt.Errorf("error deleting codespace: %w", err)
		}

		return nil
	}

<<<<<<< HEAD
	// Perform deletions in parallel, for performance,
	// and to ensure all are attempted even if any one fails.
	var (
		found bool
		mu    sync.Mutex // guards errs, logger
		errs  []error
		wg    sync.WaitGroup
	)
	for _, c := range codespaces {
		if !strings.EqualFold(c.RepositoryNWO, repo) {
			continue
		}
		found = true
		c := c
		wg.Add(1)
		go func() {
			defer wg.Done()
			err := delete(c.Name)
			mu.Lock()
			defer mu.Unlock()
			if err != nil {
				errs = append(errs, err)
			} else {
				log.Printf("Codespace deleted: %s\n", c.Name)
			}
		}()
	}
	if !found {
		return fmt.Errorf("No codespace was found for repository: %s", repo)
=======
	if !deleted {
		return fmt.Errorf("no codespace was found for repository: %s", repo)
>>>>>>> a4f1fa07
	}
	wg.Wait()

	// Return first error, plus count of others.
	if errs != nil {
		err := errs[0]
		if others := len(errs) - 1; others > 0 {
			err = fmt.Errorf("%w (+%d more)", err, others)
		}
		return err
	}

	return list(&listOptions{})
}

func confirmDeletion(codespace *api.Codespace, force bool) (bool, error) {
	gs := codespace.Environment.GitStatus
	hasUnsavedChanges := gs.HasUncommitedChanges || gs.HasUnpushedChanges
	if force || !hasUnsavedChanges {
		return true, nil
	}
	if !hasTTY {
		return false, fmt.Errorf("codespace %s has unsaved changes (use --force to override)", codespace.Name)
	}

	var confirmed struct {
		Confirmed bool
	}
	q := []*survey.Question{
		{
			Name: "confirmed",
			Prompt: &survey.Confirm{
				Message: fmt.Sprintf("Codespace %s has unsaved changes. OK to delete?", codespace.Name),
			},
		},
	}
	if err := ask(q, &confirmed); err != nil {
		return false, fmt.Errorf("failed to prompt: %w", err)
	}

	return confirmed.Confirmed, nil
}<|MERGE_RESOLUTION|>--- conflicted
+++ resolved
@@ -150,7 +150,6 @@
 		return nil
 	}
 
-<<<<<<< HEAD
 	// Perform deletions in parallel, for performance,
 	// and to ensure all are attempted even if any one fails.
 	var (
@@ -179,11 +178,7 @@
 		}()
 	}
 	if !found {
-		return fmt.Errorf("No codespace was found for repository: %s", repo)
-=======
-	if !deleted {
 		return fmt.Errorf("no codespace was found for repository: %s", repo)
->>>>>>> a4f1fa07
 	}
 	wg.Wait()
 
